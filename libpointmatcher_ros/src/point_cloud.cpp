--- conflicted
+++ resolved
@@ -143,29 +143,6 @@
 					}
 				}
 			}
-<<<<<<< HEAD
-			else if((it+1) != rosMsg.fields.end() && boost::algorithm::ends_with(it->name, "_sec") && boost::algorithm::ends_with(((it+1)->name), "_nsec"))
-			{
-				const string beginning = it->name.substr(0, it->name.size()-4);
-				TimeView view(cloud.getTimeViewByName(beginning));
-				
-				int ptId(0);
-				for (size_t y(0); y < rosMsg.height; ++y)
-				{
-					const uint8_t* dataPtr(&rosMsg.data[0] + rosMsg.row_step*y);
-					for (size_t x(0); x < rosMsg.width; ++x)
-					{
-						const uint32_t time_sec(*reinterpret_cast<const uint32_t*>(dataPtr + it->offset));
-						const uint32_t time_nsec(*reinterpret_cast<const uint32_t*>(dataPtr + (it+1)->offset));
-						view(0, ptId) = (((boost::int64_t) time_sec) << 32) | ((boost::int64_t) time_nsec);
-						
-						dataPtr += rosMsg.point_step;
-						ptId += 1;
-					}
-				}
-
-				it += 1;
-=======
 			else if (it->name == "stamps")
 			{
 			  ROS_INFO("!!!!!!!!!!!! GOT MSG WITH STAMPS FIELD !!!!!!!!!!!!!!!!");
@@ -232,8 +209,6 @@
             ptId += 1;
           }
         }
-
->>>>>>> 07c0e521
 			}
 			else
 			{
@@ -242,15 +217,9 @@
 				View view(
 					 (it->name == "normal_x") ? cloud.getDescriptorRowViewByName("normals", 0) :
 					((it->name == "normal_y") ? cloud.getDescriptorRowViewByName("normals", 1) :
-<<<<<<< HEAD
 					((it->name == "normal_z") ? cloud.getDescriptorRowViewByName("normals", 2) :
-					((fieldTypes[fieldId] == PM_types::FEATURE) ? cloud.getFeatureViewByName(it->name) :
-					 cloud.getDescriptorViewByName(it->name))))
-=======
-					    ((it->name == "normal_z") ? cloud.getDescriptorRowViewByName("normals", 2) :
 					((isFeature[fieldId]) ? cloud.getFeatureViewByName(it->name) :
 					cloud.getDescriptorViewByName(it->name))))
->>>>>>> 07c0e521
 				);
 
 				// use view to read data
@@ -681,10 +650,7 @@
 		const unsigned featureDim(pmCloud.features.rows()-1);
 		const unsigned descriptorDim(pmCloud.descriptors.rows());
 		const unsigned timeDim(pmCloud.times.rows());
-<<<<<<< HEAD
-		
-=======
->>>>>>> 07c0e521
+		
 		assert(descriptorDim == inDescriptorPos);
 		const unsigned postColorPos(colorPos + colorCount);
 		assert(postColorPos <= inDescriptorPos);
