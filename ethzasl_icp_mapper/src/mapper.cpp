--- conflicted
+++ resolved
@@ -744,65 +744,6 @@
 	return true;
 }
 
-<<<<<<< HEAD
-void Mapper::debugFeaturesDescriptors(DP newPointCloud)
-{
-	uint i = 0;
-
-	if(newPointCloud.features.rows() != icp.getPrefilteredInternalMap().features.rows())
-    {
-        std::cout << "[DEBUG] Feature Rows arent the same" << std::endl;
-        std::cout << "[DEBUG] Feature Rows of newPointCloud is " << newPointCloud.features.rows() << std::endl;
-    	std::cout << "[DEBUG] Feature Rows of internalMap is " << icp.getPrefilteredInternalMap().features.rows() << std::endl;
-    }else if(newPointCloud.features.cols() != icp.getPrefilteredInternalMap().features.cols())
-    {
-        std::cout << "[DEBUG] Feature Cols arent the same" << std::endl;
-    }else if(newPointCloud.featureLabels.size() != icp.getPrefilteredInternalMap().featureLabels.size())
-    {
-        std::cout << "[DEBUG] Feature Labels arent the same" << std::endl;
-        for(i=0; i < newPointCloud.featureLabels.size(); i++){
-			std::cout << "[DEBUG] Field " << i << " of featureLabels of newpointcloud = " << newPointCloud.featureLabels[i].text <<
-				"[" << newPointCloud.featureLabels[i].span << "]" << std::endl;
-		}
-
-		for(i=0; i < icp.getPrefilteredInternalMap().featureLabels.size(); i++){
-			std::cout << "[DEBUG] Field " << i << " of featureLabels of internalMap = " << icp.getPrefilteredInternalMap().featureLabels[i].text <<
-				"[" << icp.getPrefilteredInternalMap().featureLabels[i].span << "]" << std::endl;
-		}
-    }else if(newPointCloud.descriptors.rows() != icp.getPrefilteredInternalMap().descriptors.rows())
-    {
-        std::cout << "[DEBUG] Descriptor Rows arent the same" << std::endl;
-        std::cout << "[DEBUG] Descriptor Rows of newPointCloud is " << newPointCloud.descriptors.rows() << std::endl;
-    	std::cout << "[DEBUG] Descriptor Rows of internalMap is " << icp.getPrefilteredInternalMap().descriptors.rows() << std::endl;
-    	for(i=0; i < newPointCloud.descriptorLabels.size(); i++){
-			std::cout << "[DEBUG] Field " << i << " of descriptorLabels of newpointcloud = " << newPointCloud.descriptorLabels[i].text <<
-				"[" << newPointCloud.descriptorLabels[i].span << "]" << std::endl;
-		}
-
-		for(i=0; i < icp.getPrefilteredInternalMap().descriptorLabels.size(); i++){
-			std::cout << "[DEBUG] Field " << i << " of descriptorLabels of internalMap = " << icp.getPrefilteredInternalMap().descriptorLabels[i].text <<
-				"[" << icp.getPrefilteredInternalMap().descriptorLabels[i].span << "]" << std::endl;
-		}
-    }else if(newPointCloud.descriptors.cols() != icp.getPrefilteredInternalMap().descriptors.cols())
-    {
-        std::cout << "[DEBUG] Descriptor Cols arent the same" << std::endl;
-    }else if(newPointCloud.descriptorLabels.size() != icp.getPrefilteredInternalMap().descriptorLabels.size())
-    {
-        std::cout << "[DEBUG] Descriptor Labels arent the same" << std::endl;
-        for(i=0; i < newPointCloud.descriptorLabels.size(); i++){
-			std::cout << "[DEBUG] Field " << i << " of descriptorLabels of newpointcloud = " << newPointCloud.descriptorLabels[i].text <<
-				"[" << newPointCloud.descriptorLabels[i].span << "]" << std::endl;
-		}
-
-		for(i=0; i < icp.getPrefilteredInternalMap().descriptorLabels.size(); i++){
-			std::cout << "[DEBUG] Field " << i << " of descriptorLabels of internalMap = " << icp.getPrefilteredInternalMap().descriptorLabels[i].text <<
-				"[" << icp.getPrefilteredInternalMap().descriptorLabels[i].span << "]" << std::endl;
-		}
-    }
-}
-
-=======
->>>>>>> ec96db83
 // Main function supporting the Mapper class
 int main(int argc, char **argv)
 {
